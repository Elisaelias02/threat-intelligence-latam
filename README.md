# AEGIS Threat Intelligence LATAM - Dashboard Profesional

## 🚀 Sistema de Threat Intelligence en Tiempo Real para LATAM

Dashboard profesional de threat intelligence diseñado específicamente para la región de Latinoamérica, integrando múltiples fuentes de inteligencia de amenazas para proporcionar una visión completa del panorama de ciberseguridad.
<<<<<<< HEAD

### ✨ Características Principales

- **🔄 Datos en Tiempo Real**: Integración con APIs oficiales de threat intelligence
- **🌎 Enfoque LATAM**: Filtrado específico para amenazas dirigidas a países latinoamericanos
- **📊 Dashboard Interactivo**: Visualización moderna con gráficos y estadísticas en vivo
- **🛡️ Múltiples Fuentes**: Integración con VirusTotal, MalwareBazaar, OTX, IBM X-Force, NVD
- **⚡ Actualización Automática**: Sistema de recolección automática de IOCs y CVEs
- **💾 Almacenamiento Flexible**: Soporte para MongoDB y almacenamiento en memoria

### 🔌 Fuentes de Inteligencia Integradas

#### APIs Profesionales (Requieren API Keys)
- **VirusTotal**: Análisis de URLs, dominios, IPs y hashes maliciosos
- **IBM X-Force Exchange**: Inteligencia corporativa de amenazas
- **AlienVault OTX**: Pulsos colaborativos de threat intelligence
- **Hybrid Analysis**: Análisis de malware en sandbox
- **NVD**: Vulnerabilidades CVE del NIST

#### Fuentes Abiertas (Sin API Keys)
- **MalwareBazaar**: Muestras de malware de abuse.ch
- **OpenPhish**: URLs de phishing verificadas
- **PhishTank**: Base de datos colaborativa de phishing
- **URLhaus**: URLs maliciosas de abuse.ch
- **ThreatFox**: IOCs verificados de abuse.ch

### 🛠️ Instalación y Configuración

#### Requisitos Previos
```bash
- Python 3.8+
- MongoDB (opcional)
- Conexión a Internet
```

#### Instalación de Dependencias
```bash
pip install flask flask-cors pymongo requests beautifulsoup4 feedparser python-dotenv
```

#### Configuración de API Keys (Opcional)

Crea un archivo `.env` en el directorio raíz con tus API keys:

```env
# VirusTotal (https://www.virustotal.com/gui/join-us)
VIRUSTOTAL_API_KEY=tu_api_key_aqui

# IBM X-Force Exchange (https://exchange.xforce.ibmcloud.com/)
IBM_XFORCE_API_KEY=tu_api_key_aqui
IBM_XFORCE_PASSWORD=tu_password_aqui

# AlienVault OTX (https://otx.alienvault.com/)
OTX_API_KEY=tu_api_key_aqui

# Hybrid Analysis (https://www.hybrid-analysis.com/)
HYBRID_ANALYSIS_API_KEY=tu_api_key_aqui

# NVD (Opcional - para rate limiting mejorado)
NVD_API_KEY=tu_api_key_aqui

=======

### ✨ Características Principales

- **🔄 Datos en Tiempo Real**: Integración con APIs oficiales de threat intelligence
- **🌎 Enfoque LATAM**: Filtrado específico para amenazas dirigidas a países latinoamericanos
- **📊 Dashboard Interactivo**: Visualización moderna con gráficos y estadísticas en vivo
- **🛡️ Múltiples Fuentes**: Integración con VirusTotal, MalwareBazaar, OTX, IBM X-Force, NVD
- **⚡ Actualización Automática**: Sistema de recolección automática de IOCs y CVEs
- **💾 Almacenamiento Flexible**: Soporte para MongoDB y almacenamiento en memoria


### 🔌 Fuentes de Inteligencia Integradas
=======
### 🔎 Búsqueda de IOCs en Tiempo Real
- **Panel dedicado**: Interfaz intuitiva para búsqueda de indicadores
- **Detección automática**: Reconoce automáticamente el tipo de IOC (hash, IP, URL, dominio)
- **Múltiples fuentes**: Consulta simultánea a todas las APIs configuradas
- **Análisis consensuado**: Combina resultados para mayor precisión
- **Información completa**: Reputación, país, familia de malware, detalles técnicos
- **Validación de formato**: Verifica automáticamente la validez del IOC ingresado

---


#### APIs Profesionales (Requieren API Keys)
- **VirusTotal**: Análisis de URLs, dominios, IPs y hashes maliciosos
- **IBM X-Force Exchange**: Inteligencia corporativa de amenazas
- **AlienVault OTX**: Pulsos colaborativos de threat intelligence
- **Hybrid Analysis**: Análisis de malware en sandbox
- **NVD**: Vulnerabilidades CVE del NIST

#### Fuentes Abiertas (Sin API Keys)
- **MalwareBazaar**: Muestras de malware de abuse.ch
- **OpenPhish**: URLs de phishing verificadas
- **PhishTank**: Base de datos colaborativa de phishing
- **URLhaus**: URLs maliciosas de abuse.ch
- **ThreatFox**: IOCs verificados de abuse.ch

### 🛠️ Instalación y Configuración

#### Requisitos Previos
```bash
- Python 3.8+
- MongoDB (opcional)
- Conexión a Internet
```

#### Instalación de Dependencias
```bash
pip install flask flask-cors pymongo requests beautifulsoup4 feedparser python-dotenv
```

#### Configuración de API Keys (Opcional)

Crea un archivo `.env` en el directorio raíz con tus API keys:

```env
# VirusTotal (https://www.virustotal.com/gui/join-us)
VIRUSTOTAL_API_KEY=tu_api_key_aqui

# IBM X-Force Exchange (https://exchange.xforce.ibmcloud.com/)
IBM_XFORCE_API_KEY=tu_api_key_aqui
IBM_XFORCE_PASSWORD=tu_password_aqui

# AlienVault OTX (https://otx.alienvault.com/)
OTX_API_KEY=tu_api_key_aqui

# Hybrid Analysis (https://www.hybrid-analysis.com/)
HYBRID_ANALYSIS_API_KEY=tu_api_key_aqui

# NVD (Opcional - para rate limiting mejorado)
NVD_API_KEY=tu_api_key_aqui

>>>>>>> bb4a5ec3
# MongoDB (Opcional)
MONGO_URI=mongodb://localhost:27017/
DATABASE_NAME=aegis_threat_intel_latam
```

#### ⚠️ Modo Demo
**El sistema funciona perfectamente SIN API keys**, utilizando datos demo realistas basados en patrones reales de amenazas en LATAM. Los datos incluyen:
- Campañas de banking trojans (Grandoreiro, Mekotio, Casbaneiro)
- IOCs de phishing dirigidos a bancos latinoamericanos
- Amenazas gubernamentales e infraestructura crítica
- CVEs reales desde NVD (esta funciona sin API key)

### 🚀 Ejecución

```bash
python app.py
```

El dashboard estará disponible en: `http://localhost:5000`

### 📱 Funcionalidades del Dashboard

#### 1. **Dashboard Principal**
- Vista general de estadísticas en tiempo real
- Gráficos interactivos de distribución de amenazas
- Alertas críticas recientes
- Métricas por país, severidad y fuente

#### 2. **Campañas Activas**
- Lista de campañas de amenaza detectadas
- Filtros por severidad, país y fuente
- Detalles de IOCs por campaña
- Información de threat actors y TTPs

#### 3. **IOCs en Vivo**
- Indicadores de compromiso en tiempo real
- Filtros por tipo (URL, dominio, IP, hash)
- Niveles de confianza y países afectados
- Búsqueda y exportación

#### 4. **Fuentes Específicas**
- **VirusTotal**: IOCs maliciosos con opción de búsqueda manual
- **MalwareBazaar**: Muestras de malware dirigidas a LATAM
- **AlienVault OTX**: Pulsos de amenaza de la comunidad
- **IBM X-Force**: Inteligencia corporativa profesional

#### 5. **CVEs y Vulnerabilidades**
- Vulnerabilidades recientes desde NVD
- Filtros por severidad y CVSS score
- Actualización automática
- Enlaces directos a detalles técnicos

#### 6. **Centro de Alertas**
- Alertas inteligentes para amenazas críticas
- Detección automática de malware bancario
- Campañas multi-país
- Clusters de alta confianza

#### 7. **Exportación de Datos**
- Exportación en formato CSV y JSON
- Scraping manual bajo demanda
- Estado de recolección en tiempo real

### 🔧 API Endpoints

#### Datos Generales
- `GET /api/stats` - Estadísticas del sistema
- `GET /api/campaigns` - Lista de campañas con filtros
- `GET /api/alerts` - Alertas críticas

#### CVEs
- `GET /api/cves` - Lista de CVEs con filtros
- `GET /api/cves/stats` - Estadísticas de vulnerabilidades
- `POST /api/cves/update` - Actualizar CVEs desde NVD

#### Fuentes Específicas
- `GET /api/source/{source_name}` - Datos de fuente específica
- `POST /api/update/source/{source_name}` - Actualizar fuente específica
- `POST /api/search/virustotal` - Búsqueda manual en VirusTotal

#### Operaciones
- `POST /api/scrape` - Ejecutar scraping completo
- `GET /api/export/{format}` - Exportar datos (CSV/JSON)

### 🎯 Casos de Uso

#### Para Analistas de Seguridad
- Monitoreo de amenazas específicas a su país/región
- Correlación de IOCs entre múltiples fuentes
- Seguimiento de campañas de threat actors conocidos
- Análisis de tendencias de vulnerabilidades

#### Para SOCs (Security Operations Centers)
- Dashboard centralizado para amenazas LATAM
- Alertas automáticas para amenazas críticas
- Integración con SIEM a través de API
- Exportación de IOCs para herramientas de seguridad

#### Para Investigadores
- Acceso a datos de múltiples fuentes threat intelligence
- Capacidad de búsqueda manual en VirusTotal
- Análisis de familias de malware específicas de LATAM
- Datos exportables para análisis adicional

### 🛡️ Seguridad y Privacidad

- Las API keys se almacenan como variables de entorno
- Tráfico HTTPS recomendado para producción
- Rate limiting respetado para todas las APIs
- Logs detallados para auditoría
- Sin almacenamiento de datos sensibles de usuarios

### 📈 Monitoreo y Mantenimiento

#### Logs del Sistema
Los logs se almacenan en `aegis_threat_intel.log` e incluyen:
- Actividad de scraping y recolección
- Errores de conexión a APIs
- Estadísticas de almacenamiento
- Alertas generadas

#### Actualización Automática
- CVEs: Actualizados automáticamente cada 24 horas
- IOCs: Recolección cada 6 horas (configurable)
- APIs: Respeta rate limits automáticamente
- Dashboard: Actualización en vivo cada 30 segundos

### 🔄 Desarrollo y Personalización

#### Estructura del Código
```
app.py
├── ThreatIntelAPIs        # Configuración de APIs
├── ProfessionalThreatIntelligence  # Recolección de datos
├── AegisStorage          # Almacenamiento y búsqueda
├── AegisAlertSystem      # Sistema de alertas
└── Flask App             # Dashboard web y APIs
```

#### Agregar Nuevas Fuentes
1. Implementa método de recolección en `ProfessionalThreatIntelligence`
2. Agrega configuración de API en `ThreatIntelAPIs`
3. Actualiza el sistema de alertas si es necesario
4. Añade endpoint API correspondiente

### 📞 Soporte y Documentación

- **Desarrollado por**: Elisa Elias - AEGIS Security Consulting
- **Versión**: 3.0.0 - Producción
- **Licencia**: Profesional
- **Soporte**: Contactar para soporte técnico y personalizaciones

### 🎉 Estado de Funcionalidades

| Funcionalidad | Estado | Notas |
|---------------|--------|-------|
| ✅ CVEs desde NVD | **Funcional** | Datos reales sin API key |
| ✅ Dashboard Interactivo | **Funcional** | UI completa y responsiva |
| ✅ VirusTotal Integration | **Funcional** | Demo + API real |
| ✅ MalwareBazaar | **Funcional** | Demo + API real |
| ✅ AlienVault OTX | **Funcional** | Demo + API real |
| ✅ IBM X-Force | **Funcional** | Demo + API real |
| ✅ Sistema de Alertas | **Funcional** | Detección inteligente |
| ✅ Exportación Datos | **Funcional** | CSV/JSON |
| ✅ Búsqueda Manual | **Funcional** | VirusTotal search |
| ✅ Filtros Avanzados | **Funcional** | Por país, severidad, tipo |

---

**🔥 El dashboard está listo para producción con datos reales y funcionalidad completa de threat intelligence para LATAM.**<|MERGE_RESOLUTION|>--- conflicted
+++ resolved
@@ -3,7 +3,7 @@
 ## 🚀 Sistema de Threat Intelligence en Tiempo Real para LATAM
 
 Dashboard profesional de threat intelligence diseñado específicamente para la región de Latinoamérica, integrando múltiples fuentes de inteligencia de amenazas para proporcionar una visión completa del panorama de ciberseguridad.
-<<<<<<< HEAD
+
 
 ### ✨ Características Principales
 
@@ -65,7 +65,7 @@
 # NVD (Opcional - para rate limiting mejorado)
 NVD_API_KEY=tu_api_key_aqui
 
-=======
+
 
 ### ✨ Características Principales
 
@@ -78,7 +78,7 @@
 
 
 ### 🔌 Fuentes de Inteligencia Integradas
-=======
+
 ### 🔎 Búsqueda de IOCs en Tiempo Real
 - **Panel dedicado**: Interfaz intuitiva para búsqueda de indicadores
 - **Detección automática**: Reconoce automáticamente el tipo de IOC (hash, IP, URL, dominio)
@@ -139,7 +139,7 @@
 # NVD (Opcional - para rate limiting mejorado)
 NVD_API_KEY=tu_api_key_aqui
 
->>>>>>> bb4a5ec3
+
 # MongoDB (Opcional)
 MONGO_URI=mongodb://localhost:27017/
 DATABASE_NAME=aegis_threat_intel_latam
